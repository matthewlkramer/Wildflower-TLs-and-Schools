{
  "installCommand": "pnpm install --frozen-lockfile",
  "buildCommand": "npm run build:vercel",
<<<<<<< HEAD
  "ignoreCommand": "node vercel-ignore-build-step.js",
  "outputDirectory": "public",
=======
  "outputDirectory": "dist/public",
>>>>>>> 82a11a2c
  "rewrites": [
    { "source": "/((?!api/).*)", "destination": "/index.html" }
  ]
}<|MERGE_RESOLUTION|>--- conflicted
+++ resolved
@@ -1,12 +1,8 @@
 {
   "installCommand": "pnpm install --frozen-lockfile",
   "buildCommand": "npm run build:vercel",
-<<<<<<< HEAD
   "ignoreCommand": "node vercel-ignore-build-step.js",
-  "outputDirectory": "public",
-=======
   "outputDirectory": "dist/public",
->>>>>>> 82a11a2c
   "rewrites": [
     { "source": "/((?!api/).*)", "destination": "/index.html" }
   ]
